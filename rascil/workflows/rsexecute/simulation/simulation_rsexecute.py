""" Pipelines expressed as dask components
"""

__all__ = ['simulate_list_rsexecute_workflow', 'corrupt_list_rsexecute_workflow',
           'calculate_residual_from_gaintables_rsexecute_workflow',
           'create_pointing_errors_gaintable_rsexecute_workflow',
           'create_standard_mid_simulation_rsexecute_workflow',
           'create_surface_errors_gaintable_rsexecute_workflow']

import logging

import numpy
from astropy import units as u
from astropy.coordinates import SkyCoord, EarthLocation

from rascil.data_models.memory_data_models import Visibility, SkyModel
from rascil.data_models.polarisation import PolarisationFrame

from rascil.processing_components.image.operations import create_empty_image_like
from rascil.processing_components.visibility import copy_visibility
from rascil.processing_components.simulation.simulation_helpers import plot_pointingtable, plot_gaintable
from rascil.processing_components.simulation.simulation_helpers import find_times_above_elevation_limit
from rascil.processing_components.util.coordinate_support import hadec_to_azel
from rascil.processing_components.calibration import apply_gaintable, create_gaintable_from_blockvisibility
from rascil.workflows.rsexecute.execution_support.rsexecute import rsexecute
from rascil.processing_components.simulation import simulate_gaintable
from rascil.processing_components.simulation import create_named_configuration
from rascil.processing_components.visibility import create_blockvisibility, create_visibility
from rascil.processing_components.visibility import  convert_blockvisibility_to_visibility, \
    convert_visibility_to_blockvisibility
from rascil.processing_components.calibration.pointing import create_pointingtable_from_blockvisibility
from rascil.processing_components.image import import_image_from_fits
from rascil.processing_components.simulation.pointing import simulate_gaintable_from_pointingtable
from rascil.processing_components.simulation.pointing import simulate_pointingtable, simulate_pointingtable_from_timeseries
from rascil.processing_components.simulation import create_configuration_from_MIDfile
from rascil.workflows.rsexecute.imaging.imaging_rsexecute import invert_list_rsexecute_workflow
from rascil.workflows.rsexecute.skymodel.skymodel_rsexecute import predict_skymodel_list_compsonly_rsexecute_workflow

log = logging.getLogger(__name__)


def simulate_list_rsexecute_workflow(config='LOWBD2',
                                      phasecentre=SkyCoord(ra=+15.0 * u.deg, dec=-60.0 * u.deg, frame='icrs',
                                                           equinox='J2000'),
                                      frequency=None, channel_bandwidth=None, times=None,
                                      polarisation_frame=PolarisationFrame("stokesI"), order='frequency',
                                      format='blockvis',
                                      rmax=1000.0,
                                      zerow=False):
    """ A component to simulate an observation

    The simulation step can generate a single BlockVisibility or a list of BlockVisibility's.
    The parameter keyword determines the way that the list is constructed.
    If order='frequency' then len(frequency) BlockVisibility's with all times are created.
    If order='time' then  len(times) BlockVisibility's with all frequencies are created.
    If order = 'both' then len(times) * len(times) BlockVisibility's are created each with
    a single time and frequency. If order = None then all data are created in one BlockVisibility.

    The output format can be either 'blockvis' (for calibration) or 'vis' (for imaging)

    :param config: Name of configuration: def LOWBDS-CORE
    :param phasecentre: Phase centre def: SkyCoord(ra=+15.0 * u.deg, dec=-60.0 * u.deg, frame='icrs', equinox='J2000')
    :param frequency: def [1e8]
    :param channel_bandwidth: def [1e6]
    :param times: Observing times in radians: def [0.0]
    :param polarisation_frame: def PolarisationFrame("stokesI")
    :param order: 'time' or 'frequency' or 'both' or None: def 'frequency'
    :param format: 'blockvis' or 'vis': def 'blockvis'
    :return: graph of vis_list with different frequencies in different elements
    """
    if format == 'vis':
        create_vis = create_visibility
    else:
        create_vis = create_blockvisibility
    
    if times is None:
        times = [0.0]
    if channel_bandwidth is None:
        channel_bandwidth = [1e6]
    if frequency is None:
        frequency = [1e8]
    conf = create_named_configuration(config, rmax=rmax)
    
    if order == 'time':
        log.debug("simulate_list_rsexecute_workflow: Simulating distribution in %s" % order)
        vis_list = list()
        for i, time in enumerate(times):
            vis_list.append(rsexecute.execute(create_vis, nout=1)(conf, numpy.array([times[i]]),
                                                                   frequency=frequency,
                                                                   channel_bandwidth=channel_bandwidth,
                                                                   weight=1.0, phasecentre=phasecentre,
                                                                   polarisation_frame=polarisation_frame,
                                                                   zerow=zerow))
    
    elif order == 'frequency':
        log.debug("simulate_list_rsexecute_workflow: Simulating distribution in %s" % order)
        vis_list = list()
        for j, _ in enumerate(frequency):
            vis_list.append(rsexecute.execute(create_vis, nout=1)(conf, times,
                                                                   frequency=numpy.array([frequency[j]]),
                                                                   channel_bandwidth=numpy.array(
                                                                       [channel_bandwidth[j]]),
                                                                   weight=1.0, phasecentre=phasecentre,
                                                                   polarisation_frame=polarisation_frame,
                                                                   zerow=zerow))
    
    elif order == 'both':
        log.debug("simulate_list_rsexecute_workflow: Simulating distribution in time and frequency")
        vis_list = list()
        for i, _ in enumerate(times):
            for j, _ in enumerate(frequency):
                vis_list.append(rsexecute.execute(create_vis, nout=1)(conf, numpy.array([times[i]]),
                                                                       frequency=numpy.array([frequency[j]]),
                                                                       channel_bandwidth=numpy.array(
                                                                           [channel_bandwidth[j]]),
                                                                       weight=1.0, phasecentre=phasecentre,
                                                                       polarisation_frame=polarisation_frame,
                                                                       zerow=zerow))
    
    elif order is None:
        log.debug("simulate_list_rsexecute_workflow: Simulating into single %s" % format)
        vis_list = list()
        vis_list.append(rsexecute.execute(create_vis, nout=1)(conf, times, frequency=frequency,
                                                               channel_bandwidth=channel_bandwidth,
                                                               weight=1.0, phasecentre=phasecentre,
                                                               polarisation_frame=polarisation_frame,
                                                               zerow=zerow))
    else:
        raise NotImplementedError("order $s not known" % order)
    return vis_list

def corrupt_list_rsexecute_workflow(vis_list, gt_list=None, seed=None, **kwargs):
    """ Create a graph to apply gain errors to a vis_list

    :param vis_list: List of vis (or graph)
    :param gt_list: Optional gain table graph
    :param kwargs:
    :return: list of vis (or graph)
    """
    
    def corrupt_vis(vis, gt, **kwargs):
        if isinstance(vis, Visibility):
            bv = convert_visibility_to_blockvisibility(vis)
        else:
            bv = vis
        if gt is None:
            gt = create_gaintable_from_blockvisibility(bv, **kwargs)
            gt = simulate_gaintable(gt, **kwargs)
            bv = apply_gaintable(bv, gt)
        
        if isinstance(vis, Visibility):
            return convert_blockvisibility_to_visibility(bv)
        else:
            return bv
    
    if gt_list is None:
        return [rsexecute.execute(corrupt_vis, nout=1)(vis_list[ivis], None, **kwargs)
                for ivis, v in enumerate(vis_list)]
    else:
        return [rsexecute.execute(corrupt_vis, nout=1)(vis_list[ivis], gt_list[ivis], **kwargs)
                for ivis, v in enumerate(vis_list)]


def calculate_residual_from_gaintables_rsexecute_workflow(sub_bvis_list, sub_components, sub_model_list,
<<<<<<< HEAD
                                                           no_error_gt_list, error_gt_list, context='2d'):
=======
                                                           no_error_gt_list, error_gt_list,
                                                          context='2d'):
>>>>>>> 99f9d0c1
    """Calculate residual image corresponding to a set of gaintables

    The visibility difference for a set of components for error and no error gaintables
    are calculated and the residual images constructed

    :param sub_bvis_list: List of vis (or graph)
    :param sub_components: List of components (or graph)
    :param sub_model_list: List of models (or graph)
    :param no_error_gt_list: List of gaintables for no error (or graph)
    :param error_gt_list: List of gaintables for error (or graph)
    :param context: Imaging context e.g. '2d' or 'ng'
    :return:
    """
    error_sm_list = [[
        rsexecute.execute(SkyModel, nout=1)(components=[sub_components[i]], gaintable=error_gt_list[ibv][i])
        for i, _ in enumerate(sub_components)] for ibv, bv in enumerate(sub_bvis_list)]
    
    no_error_sm_list = [[
        rsexecute.execute(SkyModel, nout=1)(components=[sub_components[i]], gaintable=no_error_gt_list[ibv][i])
        for i, _ in enumerate(sub_components)] for ibv, bv in enumerate(sub_bvis_list)]
    
    # Predict each visibility for each skymodel. We keep all the visibilities separate
    # and add up dirty images at the end of processing. We calibrate which applies the voltage pattern
    no_error_bvis_list = [rsexecute.execute(copy_visibility, nout=1)(bvis, zero=True) for bvis in sub_bvis_list]
    no_error_bvis_list = [
        predict_skymodel_list_compsonly_rsexecute_workflow(no_error_bvis_list[ibv], no_error_sm_list[ibv],
                                                            context=context, docal=True)
        for ibv, bvis in enumerate(no_error_bvis_list)]
    
    error_bvis_list = [rsexecute.execute(copy_visibility, nout=1)(bvis, zero=True) for bvis in sub_bvis_list]
    error_bvis_list = [predict_skymodel_list_compsonly_rsexecute_workflow(error_bvis_list[ibv], error_sm_list[ibv],
                                                                           context=context, docal=True)
                       for ibv, bvis in enumerate(error_bvis_list)]
    
    # Inner nest is bvis per skymodels, outer is over vis's. Calculate residual visibility
    def subtract_vis_convert(error_bvis, no_error_bvis):
        error_bvis.data['vis'] = error_bvis.data['vis'] - no_error_bvis.data['vis']
        error_vis = convert_blockvisibility_to_visibility(error_bvis)
        return error_vis
    
    error_vis_list = [[rsexecute.execute(subtract_vis_convert)(error_bvis_list[ibvis][icomp],
                                                                no_error_bvis_list[ibvis][icomp])
                       for icomp, _ in enumerate(sub_components)]
                      for ibvis, _ in enumerate(error_bvis_list)]
    
    # Now for each visibility/component, we make the component dirty images. We just add these
    # component dirty images since the weights should be the same
    def sum_images(images):
        sum_image = create_empty_image_like(images[0][0])
        for im in images:
            sum_image.data += im[0].data
        return sum_image, images[0][1]
    
    dirty_list = list()
    for vis in error_vis_list:
        result = invert_list_rsexecute_workflow(vis, sub_model_list, context=context)
        dirty_list.append(rsexecute.execute(sum_images)(result))
    
    return dirty_list

def create_pointing_errors_gaintable_rsexecute_workflow(sub_bvis_list, sub_components, sub_vp_list,
                                                         use_radec=False, pointing_error=0.0, static_pointing_error=None,
                                                         global_pointing_error=None, time_series='', time_series_type='',
                                                         seed=None, pointing_directory=None, show=False, basename=''):
    """ Create gaintable for pointing errors

    :param sub_bvis_list: List of vis (or graph)
    :param sub_components: List of components (or graph)
    :param sub_vp_list: List of model voltage patterns (or graph)
    :param use_radec: Use RADEC coordinate (False)
    :param pointing_error: rms pointing error
    :param static_pointing_error: static pointing error
    :param global_pointing_error: global pointing error
    :param time_series: Time series PSD file
    :param time_series_type: Type of time series 'wind'|''
    :param seed: Random number seed
    :param pointing_directory: Location of pointing files
    :param show: Plot the results
    :param basename: Base name for the plots
    :return: (list of error-free gaintables, list of error gaintables) or graph
    """
    if global_pointing_error is None:
        global_pointing_error = [0.0, 0.0]
    
    # One pointing table per visibility
    
    error_pt_list = [rsexecute.execute(create_pointingtable_from_blockvisibility)(bvis) for bvis in sub_bvis_list]
    no_error_pt_list = [rsexecute.execute(create_pointingtable_from_blockvisibility)(bvis) for bvis in sub_bvis_list]
    
    if time_series is '':
        error_pt_list = [rsexecute.execute(simulate_pointingtable)(pt, pointing_error=pointing_error,
                                                                    static_pointing_error=static_pointing_error,
                                                                    global_pointing_error=global_pointing_error,
                                                                    seed=seed)
                         for ipt, pt in enumerate(error_pt_list)]
    else:
        error_pt_list = [rsexecute.execute(simulate_pointingtable_from_timeseries)(pt, type=time_series,
                                                                                    time_series_type=time_series_type,
                                                                                    pointing_directory=pointing_directory,
                                                                                    seed=seed)
                         for ipt, pt in enumerate(error_pt_list)]
    
    if show:
        tmp_error_pt_list = rsexecute.compute(error_pt_list, sync=True)
        if time_series != "":
            plot_file = 'pointing_error_%s.png' % (time_series_type)
        else:
            r2s = 180 * 3600.0 / numpy.pi
            plot_file = 'pointing_error_dynamic_%.2f_static_(%.2f,%.2f)_global_(%.2f,%.2f).png' % \
                        (r2s * pointing_error, r2s * static_pointing_error[0], r2s * static_pointing_error[1],
                         r2s * global_pointing_error[0], r2s * global_pointing_error[1])
        
        plot_pointingtable(tmp_error_pt_list, plot_file=plot_file, title=basename)
    
    # Create the gain tables, one per Visibility and per component
    no_error_gt_list = [rsexecute.execute(simulate_gaintable_from_pointingtable)
                        (bvis, sub_components, no_error_pt_list[ibv], sub_vp_list[ibv], use_radec=use_radec)
                        for ibv, bvis in enumerate(sub_bvis_list)]
    error_gt_list = [rsexecute.execute(simulate_gaintable_from_pointingtable)
                     (bvis, sub_components, error_pt_list[ibv], sub_vp_list[ibv], use_radec=use_radec)
                     for ibv, bvis in enumerate(sub_bvis_list)]
    if show:
        tmp_gt_list = rsexecute.compute(error_gt_list, sync=True)
        
        if time_series_type != "":
            plot_file = 'gaintable_%s.png' % time_series_type
        else:
            r2s = 180 * 3600.0 / numpy.pi
            plot_file = 'gaintable_dynamic_%.2f_static_(%.2f,%.2f)_global_(%.2f,%.2f).png' % \
                        (r2s * pointing_error, r2s * static_pointing_error[0], r2s * static_pointing_error[1],
                         r2s * global_pointing_error[0], r2s * global_pointing_error[1])
        
        plot_gaintable(tmp_gt_list, title="%s: dish 0 amplitude gain, %s" % (basename, time_series_type),
                       plot_file=plot_file)
    
    return no_error_gt_list, error_gt_list

def create_surface_errors_gaintable_rsexecute_workflow(band, sub_bvis_list, sub_components, vp_directory, use_radec=False,
                                                        elevation_sampling=5.0, show=False, basename=''):
    """ Create gaintable for surface errors
    :param band: B1, B2 or Ku
    :param sub_bvis_list: List of vis (or graph)
    :param sub_components: List of components (or graph)
    :param vp_directory: Location of voltage patterns
    :param use_radec: Use RADEC coordinate (False)
    :param elevation_sampling: Sampling in elevation (degrees)
    :param show: Plot the results
    :param basename: Base name for the plots
    :return: (list of error-free gaintables, list of error gaintables) or graph
     """

    def get_band_vp(band, el):
        
        if band == 'B1':
            vpa = import_image_from_fits('%s/B1_%d_0565_real_interpolated.fits' % (vp_directory, int(el)))
            vpa_imag = import_image_from_fits('%s/B1_%d_0565_imag_interpolated.fits' % (vp_directory, int(el)))
        elif band == 'B2':
            vpa = import_image_from_fits('%s/B2_%d_1360_real_interpolated.fits' % (vp_directory, int(el)))
            vpa_imag = import_image_from_fits('%s/B2_%d_1360_imag_interpolated.fits' % (vp_directory, int(el)))
        elif band == 'Ku':
            vpa = import_image_from_fits('%s/Ku_%d_11700_real_interpolated.fits' % (vp_directory, int(el)))
            vpa_imag = import_image_from_fits('%s/Ku_%d_11700_imag_interpolated.fits' % (vp_directory, int(el)))
        else:
            raise ValueError("Unknown band %s" % band)
        
        vpa.data = vpa.data + 1j * vpa_imag.data
        return vpa
    
    def find_vp(band, vis):
        ha = numpy.pi * numpy.average(vis.time) / 43200.0
        dec = vis.phasecentre.dec.rad
        latitude = vis.configuration.location.lat.rad
        az, el = hadec_to_azel(ha, dec, latitude)
        
        el_deg = el * 180.0 / numpy.pi
        el_table = max(0.0,
                       min(90.1, elevation_sampling * ((el_deg + elevation_sampling / 2.0) // elevation_sampling)))
        return get_band_vp(band, el_table)
    
    def find_vp_nominal(band):
        el_nominal_deg = 45.0
        return get_band_vp(band, el_nominal_deg)
    
    error_pt_list = [rsexecute.execute(create_pointingtable_from_blockvisibility)(bvis) for bvis in sub_bvis_list]
    no_error_pt_list = [rsexecute.execute(create_pointingtable_from_blockvisibility)(bvis) for bvis in sub_bvis_list]
    
    vp_nominal_list = [rsexecute.execute(find_vp_nominal)(band) for bv in sub_bvis_list]
    vp_actual_list = [rsexecute.execute(find_vp)(band, bv) for bv in sub_bvis_list]
    
    # Create the gain tables, one per Visibility and per component
    no_error_gt_list = [rsexecute.execute(simulate_gaintable_from_pointingtable)
                        (bvis, sub_components, no_error_pt_list[ibv], vp_nominal_list[ibv], use_radec=use_radec)
                        for ibv, bvis in enumerate(sub_bvis_list)]
    error_gt_list = [rsexecute.execute(simulate_gaintable_from_pointingtable)
                     (bvis, sub_components, error_pt_list[ibv], vp_actual_list[ibv], use_radec=use_radec)
                     for ibv, bvis in enumerate(sub_bvis_list)]
    if show:
        plot_file = 'gaintable.png'
        tmp_gt_list = rsexecute.compute(error_gt_list, sync=True)
        plot_gaintable(tmp_gt_list, plot_file=plot_file, title=basename)
    
    return no_error_gt_list, error_gt_list

def create_standard_mid_simulation_rsexecute_workflow(band, rmax, phasecentre, time_range, time_chunk, integration_time,
                                                       shared_directory):
    """ Create the standard MID simulation
    
    :param band: B1, B2, or Ku
    :param rmax: Maximum distance from array centre
    :param phasecentre: Phase centre (SkyCoord)
    :param time_range:
    :param time_chunk:
    :param integration_time:
    :param shared_directory:
    :return:
    """
    
    # Set up details of simulated observation
    if band == 'B1':
        frequency = [0.765e9]
    elif band == 'B2':
        frequency = [1.36e9]
    elif band == 'Ku':
        frequency = [12.179e9]
    else:
        raise ValueError("Unknown band %s" % band)
    
    channel_bandwidth = [1e7]
    mid_location = EarthLocation(lon="21.443803", lat="-30.712925", height=0.0)
    
    # Do each time_chunk in parallel
    start_times = numpy.arange(time_range[0] * 3600, time_range[1] * 3600, time_chunk)
    end_times = start_times + time_chunk
    
    start_times = find_times_above_elevation_limit(start_times, end_times, location=mid_location,
                                                   phasecentre=phasecentre, elevation_limit=15.0)
    times = [numpy.arange(start_times[itime], end_times[itime], integration_time) for itime in
             range(len(start_times))]
    
    s2r = numpy.pi / (12.0 * 3600)
    rtimes = s2r * numpy.array(times)
    ntimes = len(rtimes.flat)
    nchunks = len(start_times)
    
    assert ntimes > 0, "No data above elevation limit"
    
    #print('%d integrations of duration %.1f s processed in %d chunks' % (ntimes, integration_time, nchunks))
    
    mid = create_configuration_from_MIDfile('%s/ska1mid_local.cfg' % shared_directory, rmax=rmax,
                                            location=mid_location)
    
    bvis_graph = [rsexecute.execute(create_blockvisibility)(mid, rtimes[itime], frequency=frequency,
                                                             channel_bandwidth=channel_bandwidth, weight=1.0,
                                                             phasecentre=phasecentre,
                                                             polarisation_frame=PolarisationFrame("stokesI"),
                                                             zerow=True)
                  for itime in range(nchunks)]
    
    return bvis_graph<|MERGE_RESOLUTION|>--- conflicted
+++ resolved
@@ -162,12 +162,7 @@
 
 
 def calculate_residual_from_gaintables_rsexecute_workflow(sub_bvis_list, sub_components, sub_model_list,
-<<<<<<< HEAD
                                                            no_error_gt_list, error_gt_list, context='2d'):
-=======
-                                                           no_error_gt_list, error_gt_list,
-                                                          context='2d'):
->>>>>>> 99f9d0c1
     """Calculate residual image corresponding to a set of gaintables
 
     The visibility difference for a set of components for error and no error gaintables
