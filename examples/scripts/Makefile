--- conflicted
+++ resolved
@@ -1,8 +1,6 @@
 
-<<<<<<< HEAD
-=======
+
 # Disable built in rules
->>>>>>> d50cb3b1
 .SUFFIXES:
 
 SCs = dprepb_rsexecute_pipeline.py imaging_sim2.py imaging.py primary_beam_zernikes.py
