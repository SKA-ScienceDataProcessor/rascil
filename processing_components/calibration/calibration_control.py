--- conflicted
+++ resolved
@@ -80,11 +80,8 @@
         else:
             avis = vis
 
-<<<<<<< HEAD
-=======
         assert isinstance(avis, BlockVisibility), avis
 
->>>>>>> a289c3a1
         for c in calibration_context:
             if iteration >= controls[c]['first_selfcal']:
                 avis = apply_gaintable(avis, gaintables[c], inverse=True, timeslice=controls[c]['timeslice'])
@@ -126,7 +123,6 @@
         isVis = isinstance(vis, Visibility)
         if isVis:
             avis = convert_visibility_to_blockvisibility(vis)
-<<<<<<< HEAD
         else:
             avis = vis
     
@@ -135,20 +131,9 @@
             amvis = convert_visibility_to_blockvisibility(model_vis)
         else:
             amvis = model_vis
-    
-=======
-        else:
-            avis = vis
-    
-        isMVis = isinstance(model_vis, Visibility)
-        if isMVis:
-            amvis = convert_visibility_to_blockvisibility(model_vis)
-        else:
-            amvis = model_vis
 
         assert isinstance(avis, BlockVisibility), avis
 
->>>>>>> a289c3a1
         for c in calibration_context:
             if iteration >= controls[c]['first_selfcal']:
                 changed = True
@@ -210,12 +195,8 @@
             amvis = convert_visibility_to_blockvisibility(model_vis)
         else:
             amvis = model_vis
-<<<<<<< HEAD
-
-=======
             
         assert isinstance(avis, BlockVisibility), avis
->>>>>>> a289c3a1
     
         for c in calibration_context:
             if iteration >= controls[c]['first_selfcal']:
